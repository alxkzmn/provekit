--- conflicted
+++ resolved
@@ -1,6 +1,6 @@
 use {
     crate::{
-<<<<<<< HEAD
+        binops::{add_binop, BinOp},
         memory::{MemoryBlock, MemoryOperation},
         r1cs_matrices::R1CSMatrices,
         ram::add_ram_checking,
@@ -10,14 +10,11 @@
     },
     acir::{
         circuit::{
-            opcodes::{BlackBoxFuncCall, BlockType, ConstantOrWitnessEnum},
+            opcodes::{
+                BlackBoxFuncCall, BlockType, ConstantOrWitnessEnum as ConstantOrACIRWitness,
+            },
             Circuit, Opcode,
         },
-=======
-        binops::{add_binop, BinOp}, memory::{MemoryBlock, MemoryOperation}, r1cs_matrices::R1CSMatrices, ram::add_ram_checking, range_check::add_range_checks, rom::add_rom_checking, solver::{MockTranscript, WitnessBuilder}
-    }, acir::{
-        circuit::{opcodes::{BlackBoxFuncCall, BlockType, ConstantOrWitnessEnum as ConstantOrACIRWitness}, Circuit, Opcode},
->>>>>>> c74ff301
         native_types::{Expression, Witness as AcirWitness, WitnessMap},
         AcirField, FieldElement,
     },
@@ -43,7 +40,6 @@
 pub const WITNESS_ONE_IDX: usize = 0;
 
 impl R1CS {
-
     /// The number of constraints in the R1CS instance.
     pub fn num_constraints(&self) -> usize {
         self.matrices.num_constraints()
@@ -102,19 +98,17 @@
         let mut r1cs = Self {
             matrices:                 R1CSMatrices::new(),
             acir_to_r1cs_witness_map: BTreeMap::new(),
-<<<<<<< HEAD
-            witness_builders:         vec![WitnessBuilder::Constant(0, FieldElement::one())], /* FIXME magic */
+            witness_builders:         vec![WitnessBuilder::Constant(
+                WITNESS_ONE_IDX,
+                FieldElement::one(),
+            )],
             initial_memories:         BTreeMap::new(),
-=======
-            witness_builders: vec![WitnessBuilder::Constant(WITNESS_ONE_IDX, FieldElement::one())],
-            initial_memories: BTreeMap::new(),
->>>>>>> c74ff301
         };
 
         // Read-only memory blocks (used for building the memory lookup constraints at
         // the end)
         let mut memory_blocks: BTreeMap<usize, MemoryBlock> = BTreeMap::new();
-        
+
         // (input, input, output) tuples for AND and XOR operations.
         // Inputs may be either constants or R1CS witnesses.
         // Outputs are always R1CS witnesses.
@@ -228,19 +222,12 @@
                     } => {
                         let input = function_input.input();
                         let num_bits = function_input.num_bits();
-<<<<<<< HEAD
                         let input_witness = match input {
-                            ConstantOrWitnessEnum::Constant(_) => {
+                            ConstantOrACIRWitness::Constant(_) => {
                                 panic!(
                                     "We should never be range-checking a constant value, as this \
                                      should already be done by the noir-ACIR compiler"
                                 );
-=======
-                        let input_witness = match input 
-                        {
-                            ConstantOrACIRWitness::Constant(_) => {
-                                panic!("We should never be range-checking a constant value, as this should already be done by the noir-ACIR compiler");
->>>>>>> c74ff301
                             }
                             ConstantOrACIRWitness::Witness(witness) => {
                                 r1cs.fetch_r1cs_witness_index(witness)
@@ -256,10 +243,6 @@
                             .or_default()
                             .push(input_witness);
                     }
-<<<<<<< HEAD
-                    _ => println!("BlackBoxFuncCall"),
-                },
-=======
 
                     // Binary operations:
                     // The inputs and outputs will have already been solved for by the ACIR solver.
@@ -283,8 +266,7 @@
                     _ => {
                         unimplemented!("Other black box function: {:?}", black_box_func_call);
                     }
-                }
->>>>>>> c74ff301
+                },
             }
         }
 
@@ -329,12 +311,8 @@
             })
     }
 
-<<<<<<< HEAD
-    /// Add a new witness representing the product of two existing witnesses,
-    /// and add an R1CS constraint enforcing this.
-=======
-    // Convert a ConstantOrACIRWitness into a ConstantOrR1CSWitness, creating a new R1CS
-    // witness (and builder) if required.
+    // Convert a ConstantOrACIRWitness into a ConstantOrR1CSWitness, creating a new
+    // R1CS witness (and builder) if required.
     fn fetch_constant_or_r1cs_witness(
         &mut self,
         constant_or_witness: ConstantOrACIRWitness<FieldElement>,
@@ -348,8 +326,8 @@
         }
     }
 
-    /// Add a new witness representing the product of two existing witnesses, and add an R1CS constraint enforcing this.
->>>>>>> c74ff301
+    /// Add a new witness representing the product of two existing witnesses,
+    /// and add an R1CS constraint enforcing this.
     pub(crate) fn add_product(&mut self, operand_a: usize, operand_b: usize) -> usize {
         let product = self.add_witness_builder(WitnessBuilder::Product(
             self.num_witnesses(),
