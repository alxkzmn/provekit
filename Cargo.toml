[workspace]
resolver = "2"
members = [
  "noir-r1cs",
  "fp-rounding",
  "hla",
  "block-multiplier",
  "block-multiplier-codegen",
  "skyscraper",
  "noir-tools",
]

[workspace.package]
edition = "2021"
rust-version = "1.85"
authors = [
  "Remco Bloemen <remco@world.org>",
  "Philipp Sippl <philipp@world.org>",
  "Yuval Domb",
  "Xander van der Goot",
  "Koh Wei Jie",
  "Tony Wu",
  "Vishruti Ganesh",
  "Benjamin Wilson",
  "Yogesh Swami",
  "Ryan Cao",
  # TODO: More contributors
]
license = "MIT"
homepage = "https://github.com/worldfnd/ProveKit"
repository = "https://github.com/worldfnd/ProveKit"

[workspace.lints.clippy]
cargo = "warn"
perf = "warn"
complexity = "warn"
style = "warn"
correctness = "warn"
suspicious = "warn"

cargo_common_metadata = { level = "allow", priority = 1 }
multiple_crate_versions = { level = "allow", priority = 1 }
missing_docs_in_private_items = { level = "allow", priority = 1 }

missing_safety_doc = { level = "deny", priority = 1 }

[profile.release]
debug = true      # Generate symbol info for profiling
opt-level = 3
codegen-units = 1
lto = "fat"

# Doing light optimizations helps test performance more than it hurts build time.
[profile.test]
opt-level = 2

# Compilation profile for any non-workspace member. We want to optimize these even in debug mode.
[profile.dev.package."*"]
opt-level = 3

[workspace.dependencies]
# Workspace members
block-multiplier = { path = "block-multiplier" }
block-multiplier-codegen = { path = "block-multiplier-codegen" }
fp-rounding = { path = "fp-rounding" }
hla = { path = "hla" }
noir-r1cs = { path = "noir-r1cs" }
noir-tools = { path = "noir-tools" }
skyscraper = { path = "skyscraper" }

# 3rd party
serde = { version = "1.0", features = ["derive"] }
serde_json = "1.0"
toml = "0.8"
base64 = "0.22.1"
<<<<<<< HEAD
divan = { package = "codspeed-divan-compat", version = "3.0.0" }
=======
divan = { package = "codspeed-divan-compat", version = "3.0.1" }
>>>>>>> 77304a35
ruint = { version = "1.12.3", features = ["num-traits", "rand"] }
seq-macro = "0.3.6"
primitive-types = "0.13.1"
paste = "1.0.15"
arrayvec = "0.7.6"
blake3 = "1.8.2"
gensym = "0.1.1"
rsa = { version = "0.9.8", features = ["sha2"] }
rand = "0.9.1"
rand08 = { package = "rand", version = "0.8" }
halo2curves = { version = "0.7.0", features = ["bn256-table"] }
criterion = "0.5.1"
linkme = "0.3.32"
lazy_static = "1.5.0"
num-traits = "0.2.19"
num = "0.4.3"
sha3 = { version = "0.10.8", features = ["asm"] }
sha2 = { version = "0.10", features = ["compress"] }
subtle = "2.6.1"
static_assertions = "1.1"
tracing = "0.1.41"
bytemuck = "1.22.0"
hex-literal = "1"
hex = "0.4.3"
itertools = "0.14.0"
flate2 = "1.0"
rayon = "1.10.0"
bincode = "1.3"
postcard = { version = "1.1.1", features = ["use-std"] }
zstd = "0.13.3"
bytes = "1.10.1"
proptest = "1.6.0"
zerocopy = "0.8.25"
quickcheck = "1.0.3"
quickcheck_macros = "1.0.0"
rand_chacha = "0.9.0"
test-case = "3.3.1"

# Note: to simplify things, pick a version that has the same `ark_ff` version as `whir`.
acir = { git = "https://github.com/noir-lang/noir", rev = "nightly-2025-05-28" }
noirc_abi = { git = "https://github.com/noir-lang/noir", rev = "nightly-2025-05-28" }
noirc_artifacts = { git = "https://github.com/noir-lang/noir", rev = "nightly-2025-05-28" }
bn254_blackbox_solver = { git = "https://github.com/noir-lang/noir", rev = "nightly-2025-05-28" }
nargo = { git = "https://github.com/noir-lang/noir", rev = "nightly-2025-05-28" }
nargo_toml = { git = "https://github.com/noir-lang/noir", rev = "nightly-2025-05-28" }
noirc_driver = { git = "https://github.com/noir-lang/noir", rev = "nightly-2025-05-28" }
nargo_cli = { git = "https://github.com/noir-lang/noir", rev = "nightly-2025-05-28" }
noir_artifact_cli = { git = "https://github.com/noir-lang/noir", rev = "nightly-2025-05-28" }

whir = { git = "https://github.com/WizardOfMenlo/whir", features = [
  "tracing",
], rev = "88cbde0bff773104af4a09c639a32b6eff339e82" }
spongefish = { git = "https://github.com/arkworks-rs/spongefish", features = [
  "arkworks-algebra",
] }
ark-ff = { version = "0.5", features = ["asm", "std"] }
ark-bn254 = { version = "0.5.0", default-features = false, features = [
  "scalar_field",
] }
zeroize = "1.8.1"
ark-crypto-primitives = { version = "0.5", features = ["merkle_tree"] }
spongefish-pow = { git = "https://github.com/arkworks-rs/spongefish" }
ark-poly = "0.5"
ark-std = { version = "0.5", features = ["std"] }
ark-serialize = "0.5"

# Bin
anyhow = "1.0.93"
argh = "0.1.12"
tracing-subscriber = { version = "0.3.18", features = ["env-filter", "ansi"] }<|MERGE_RESOLUTION|>--- conflicted
+++ resolved
@@ -73,11 +73,7 @@
 serde_json = "1.0"
 toml = "0.8"
 base64 = "0.22.1"
-<<<<<<< HEAD
-divan = { package = "codspeed-divan-compat", version = "3.0.0" }
-=======
 divan = { package = "codspeed-divan-compat", version = "3.0.1" }
->>>>>>> 77304a35
 ruint = { version = "1.12.3", features = ["num-traits", "rand"] }
 seq-macro = "0.3.6"
 primitive-types = "0.13.1"
