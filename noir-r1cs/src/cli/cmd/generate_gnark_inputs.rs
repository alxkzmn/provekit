--- conflicted
+++ resolved
@@ -2,13 +2,7 @@
     crate::Command,
     anyhow::{Context, Result},
     argh::FromArgs,
-<<<<<<< HEAD
-    noir_r1cs::{
-        create_io_pattern, read, write_gnark_parameters_to_file, NoirProof, NoirProofScheme,
-    },
-=======
     noir_r1cs::{read, write_gnark_parameters_to_file, NoirProof, NoirProofScheme},
->>>>>>> a61e82eb
     std::{fs::File, io::Write, path::PathBuf},
     tracing::{info, instrument},
 };
@@ -55,27 +49,16 @@
         let proof: NoirProof = read(&self.proof_path).context("while reading proof")?;
 
         write_gnark_parameters_to_file(
-<<<<<<< HEAD
-            &scheme.whir_for_witness.whir_config,
+            &scheme.whir_for_witness.whir_config_row,
+            &scheme.whir_for_witness.whir_config_col,
+            &scheme.whir_for_witness.whir_config_a_num_terms,
+            &scheme.whir_for_witness.whir_witness,
+            &scheme.whir_for_witness.whir_for_hiding_spartan,
             &proof.whir_r1cs_proof.transcript,
-            &create_io_pattern(
-                scheme.whir_for_witness.m_0,
-                &scheme.whir_for_witness.whir_config,
-                &scheme.whir_for_hiding_spartan.whir_config,
-            ),
-            proof.whir_r1cs_proof.whir_query_answer_sums,
+            &scheme.whir_for_witness.create_io_pattern(),
             scheme.whir_for_witness.m_0,
             scheme.whir_for_witness.m,
-=======
-            &scheme.whir.whir_config_row,
-            &scheme.whir.whir_config_col,
-            &scheme.whir.whir_config_a_num_terms,
-            &proof.whir_r1cs_proof.transcript,
-            &scheme.whir.create_io_pattern(),
-            scheme.whir.m_0,
-            scheme.whir.m,
-            scheme.whir.a_num_terms,
->>>>>>> a61e82eb
+            scheme.whir_for_witness.a_num_terms,
             &self.params_for_recursive_verifier,
         );
 
