use {
    crate::{
        whir_r1cs::{IOPattern, WhirConfig},
        FieldElement,
    },
    ark_poly::EvaluationDomain,
    serde::{Deserialize, Serialize},
    std::{fs::File, io::Write as _},
    tracing::instrument,
};

#[derive(Debug, Serialize, Deserialize)]
/// Configuration for Gnark
pub struct GnarkConfig {
    /// WHIR parameters for row
    pub whir_config_row:         WHIRConfigGnark,
    /// WHIR parameters for column
    pub whir_config_col:         WHIRConfigGnark,
    /// WHIR parameters for number of terms in the matrix A
    pub whir_config_a_num_terms: WHIRConfigGnark,
    /// log of number of constraints in R1CS
<<<<<<< HEAD
    pub log_num_constraints: usize,
    /// number of rounds
    pub n_rounds: usize,
    /// number of variables
    pub n_vars: usize,
    /// rate
    pub rate: usize,
=======
    pub log_num_constraints:     usize,
    /// log of number of variables in R1CS
    pub log_num_variables:       usize,
    /// log of number of non-zero terms matrix A
    pub log_a_num_terms:         usize,
    /// nimue input output pattern
    pub io_pattern:              String,
    /// transcript in byte form
    pub transcript:              Vec<u8>,
    /// length of the transcript
    pub transcript_len:          usize,
}

#[derive(Debug, Serialize, Deserialize)]

pub struct WHIRConfigGnark {
    /// number of rounds
    pub n_rounds:               usize,
    /// rate
    pub rate:                   usize,
    /// number of variables
    pub n_vars:                 usize,
>>>>>>> a61e82eb
    /// folding factor
    pub folding_factor: Vec<usize>,
    /// out of domain samples
    pub ood_samples: Vec<usize>,
    /// number of queries
    pub num_queries: Vec<usize>,
    /// proof of work bits
    pub pow_bits: Vec<i32>,
    /// final queries
    pub final_queries: usize,
    /// final proof of work bits
    pub final_pow_bits: i32,
    /// final folding proof of work bits
    pub final_folding_pow_bits: i32,
    /// domain generator string
<<<<<<< HEAD
    pub domain_generator: String,
    /// nimue input output pattern
    pub io_pattern: String,
    /// transcript in byte form
    pub transcript: Vec<u8>,
    /// length of the transcript
    pub transcript_len: usize,
    /// witness statement evaluations
    pub witness_statement_evaluations: Vec<String>,
    /// blinding statement evaluations
    pub blinding_statement_evaluations: Vec<String>,
=======
    pub domain_generator:       String,
}

impl WHIRConfigGnark {
    pub fn new(whir_params: &WhirConfig) -> Self {
        WHIRConfigGnark {
            n_rounds:               whir_params
                .folding_factor
                .compute_number_of_rounds(whir_params.mv_parameters.num_variables)
                .0,
            rate:                   whir_params.starting_log_inv_rate,
            n_vars:                 whir_params.mv_parameters.num_variables,
            folding_factor:         (0..(whir_params
                .folding_factor
                .compute_number_of_rounds(whir_params.mv_parameters.num_variables)
                .0))
                .map(|round| whir_params.folding_factor.at_round(round))
                .collect(),
            ood_samples:            whir_params
                .round_parameters
                .iter()
                .map(|x| x.ood_samples)
                .collect(),
            num_queries:            whir_params
                .round_parameters
                .iter()
                .map(|x| x.num_queries)
                .collect(),
            pow_bits:               whir_params
                .round_parameters
                .iter()
                .map(|x| x.pow_bits as i32)
                .collect(),
            final_queries:          whir_params.final_queries,
            final_pow_bits:         whir_params.final_pow_bits as i32,
            final_folding_pow_bits: whir_params.final_folding_pow_bits as i32,
            domain_generator:       format!(
                "{}",
                whir_params.starting_domain.backing_domain.group_gen()
            ),
        }
    }
>>>>>>> a61e82eb
}

/// Writes config used for Gnark circuit to a file
#[instrument(skip_all)]
pub fn gnark_parameters(
    whir_params_row: &WhirConfig,
    whir_params_col: &WhirConfig,
    whir_params_a_num_terms: &WhirConfig,
    transcript: &[u8],
    io: &IOPattern,
<<<<<<< HEAD
    sums: ([FieldElement; 3], [FieldElement; 3]),
=======
>>>>>>> a61e82eb
    m_0: usize,
    m: usize,
    a_num_terms: usize,
) -> GnarkConfig {
    GnarkConfig {
<<<<<<< HEAD
        log_num_constraints: m_0,
        n_rounds: whir_params.folding_factor.compute_number_of_rounds(m).0,
        rate: whir_params.starting_log_inv_rate,
        n_vars: m,
        folding_factor: (0..(whir_params.folding_factor.compute_number_of_rounds(m).0))
            .map(|round| whir_params.folding_factor.at_round(round))
            .collect(),
        ood_samples: whir_params
            .round_parameters
            .iter()
            .map(|x| x.ood_samples)
            .collect(),
        num_queries: whir_params
            .round_parameters
            .iter()
            .map(|x| x.num_queries)
            .collect(),
        pow_bits: whir_params
            .round_parameters
            .iter()
            .map(|x| x.pow_bits as i32)
            .collect(),
        final_queries: whir_params.final_queries,
        final_pow_bits: whir_params.final_pow_bits as i32,
        final_folding_pow_bits: whir_params.final_folding_pow_bits as i32,
        domain_generator: format!("{}", whir_params.starting_domain.backing_domain.group_gen()),
        io_pattern: String::from_utf8(io.as_bytes().to_vec()).unwrap(),
        transcript: transcript.to_vec(),
        transcript_len: transcript.to_vec().len(),
        witness_statement_evaluations: vec![
            sums.0[0].to_string(),
            sums.0[1].to_string(),
            sums.0[2].to_string(),
        ],
        blinding_statement_evaluations: vec![
            sums.1[0].to_string(),
            sums.1[1].to_string(),
            sums.1[2].to_string(),
        ],
=======
        whir_config_row:         WHIRConfigGnark::new(whir_params_row),
        whir_config_col:         WHIRConfigGnark::new(whir_params_col),
        whir_config_a_num_terms: WHIRConfigGnark::new(whir_params_a_num_terms),
        log_num_constraints:     m_0,
        log_num_variables:       m,
        log_a_num_terms:         a_num_terms,
        io_pattern:              String::from_utf8(io.as_bytes().to_vec()).unwrap(),
        transcript:              transcript.to_vec(),
        transcript_len:          transcript.to_vec().len(),
>>>>>>> a61e82eb
    }
}

/// Writes config used for Gnark circuit to a file
#[instrument(skip_all)]
pub fn write_gnark_parameters_to_file(
    whir_params_row: &WhirConfig,
    whir_params_col: &WhirConfig,
    whir_params_a_num_terms: &WhirConfig,
    transcript: &[u8],
    io: &IOPattern,
<<<<<<< HEAD
    sums: ([FieldElement; 3], [FieldElement; 3]),
=======
>>>>>>> a61e82eb
    m_0: usize,
    m: usize,
    a_num_terms: usize,
    file_path: &str,
) {
    let gnark_config = gnark_parameters(
        whir_params_row,
        whir_params_col,
        whir_params_a_num_terms,
        transcript,
        io,
        m_0,
        m,
        a_num_terms,
    );
    println!("round config {:?}", whir_params_col.round_parameters);
    let mut file_params = File::create(file_path).unwrap();
    file_params
        .write_all(serde_json::to_string(&gnark_config).unwrap().as_bytes())
        .expect("Writing gnark parameters to a file failed");
}<|MERGE_RESOLUTION|>--- conflicted
+++ resolved
@@ -1,8 +1,5 @@
 use {
-    crate::{
-        whir_r1cs::{IOPattern, WhirConfig},
-        FieldElement,
-    },
+    crate::whir_r1cs::{IOPattern, WhirConfig},
     ark_poly::EvaluationDomain,
     serde::{Deserialize, Serialize},
     std::{fs::File, io::Write as _},
@@ -13,32 +10,27 @@
 /// Configuration for Gnark
 pub struct GnarkConfig {
     /// WHIR parameters for row
-    pub whir_config_row:         WHIRConfigGnark,
+    pub whir_config_row:            WHIRConfigGnark,
     /// WHIR parameters for column
-    pub whir_config_col:         WHIRConfigGnark,
+    pub whir_config_col:            WHIRConfigGnark,
     /// WHIR parameters for number of terms in the matrix A
-    pub whir_config_a_num_terms: WHIRConfigGnark,
+    pub whir_config_a_num_terms:    WHIRConfigGnark,
+    /// WHIR parameters for witness
+    pub whir_config_witness:        WHIRConfigGnark,
+    /// WHIR parameters for hiding spartan
+    pub whir_config_hiding_spartan: WHIRConfigGnark,
     /// log of number of constraints in R1CS
-<<<<<<< HEAD
-    pub log_num_constraints: usize,
-    /// number of rounds
-    pub n_rounds: usize,
-    /// number of variables
-    pub n_vars: usize,
-    /// rate
-    pub rate: usize,
-=======
-    pub log_num_constraints:     usize,
+    pub log_num_constraints:        usize,
     /// log of number of variables in R1CS
-    pub log_num_variables:       usize,
+    pub log_num_variables:          usize,
     /// log of number of non-zero terms matrix A
-    pub log_a_num_terms:         usize,
+    pub log_a_num_terms:            usize,
     /// nimue input output pattern
-    pub io_pattern:              String,
+    pub io_pattern:                 String,
     /// transcript in byte form
-    pub transcript:              Vec<u8>,
+    pub transcript:                 Vec<u8>,
     /// length of the transcript
-    pub transcript_len:          usize,
+    pub transcript_len:             usize,
 }
 
 #[derive(Debug, Serialize, Deserialize)]
@@ -50,36 +42,24 @@
     pub rate:                   usize,
     /// number of variables
     pub n_vars:                 usize,
->>>>>>> a61e82eb
     /// folding factor
-    pub folding_factor: Vec<usize>,
+    pub folding_factor:         Vec<usize>,
     /// out of domain samples
-    pub ood_samples: Vec<usize>,
+    pub ood_samples:            Vec<usize>,
     /// number of queries
-    pub num_queries: Vec<usize>,
+    pub num_queries:            Vec<usize>,
     /// proof of work bits
-    pub pow_bits: Vec<i32>,
+    pub pow_bits:               Vec<i32>,
     /// final queries
-    pub final_queries: usize,
+    pub final_queries:          usize,
     /// final proof of work bits
-    pub final_pow_bits: i32,
+    pub final_pow_bits:         i32,
     /// final folding proof of work bits
     pub final_folding_pow_bits: i32,
     /// domain generator string
-<<<<<<< HEAD
-    pub domain_generator: String,
-    /// nimue input output pattern
-    pub io_pattern: String,
-    /// transcript in byte form
-    pub transcript: Vec<u8>,
-    /// length of the transcript
-    pub transcript_len: usize,
-    /// witness statement evaluations
-    pub witness_statement_evaluations: Vec<String>,
-    /// blinding statement evaluations
-    pub blinding_statement_evaluations: Vec<String>,
-=======
     pub domain_generator:       String,
+    /// batch size
+    pub batch_size:             usize,
 }
 
 impl WHIRConfigGnark {
@@ -119,9 +99,9 @@
                 "{}",
                 whir_params.starting_domain.backing_domain.group_gen()
             ),
+            batch_size:             whir_params.batch_size,
         }
     }
->>>>>>> a61e82eb
 }
 
 /// Writes config used for Gnark circuit to a file
@@ -130,68 +110,26 @@
     whir_params_row: &WhirConfig,
     whir_params_col: &WhirConfig,
     whir_params_a_num_terms: &WhirConfig,
+    whir_params_witness: &WhirConfig,
+    whir_params_hiding_spartan: &WhirConfig,
     transcript: &[u8],
     io: &IOPattern,
-<<<<<<< HEAD
-    sums: ([FieldElement; 3], [FieldElement; 3]),
-=======
->>>>>>> a61e82eb
     m_0: usize,
     m: usize,
     a_num_terms: usize,
 ) -> GnarkConfig {
     GnarkConfig {
-<<<<<<< HEAD
-        log_num_constraints: m_0,
-        n_rounds: whir_params.folding_factor.compute_number_of_rounds(m).0,
-        rate: whir_params.starting_log_inv_rate,
-        n_vars: m,
-        folding_factor: (0..(whir_params.folding_factor.compute_number_of_rounds(m).0))
-            .map(|round| whir_params.folding_factor.at_round(round))
-            .collect(),
-        ood_samples: whir_params
-            .round_parameters
-            .iter()
-            .map(|x| x.ood_samples)
-            .collect(),
-        num_queries: whir_params
-            .round_parameters
-            .iter()
-            .map(|x| x.num_queries)
-            .collect(),
-        pow_bits: whir_params
-            .round_parameters
-            .iter()
-            .map(|x| x.pow_bits as i32)
-            .collect(),
-        final_queries: whir_params.final_queries,
-        final_pow_bits: whir_params.final_pow_bits as i32,
-        final_folding_pow_bits: whir_params.final_folding_pow_bits as i32,
-        domain_generator: format!("{}", whir_params.starting_domain.backing_domain.group_gen()),
-        io_pattern: String::from_utf8(io.as_bytes().to_vec()).unwrap(),
-        transcript: transcript.to_vec(),
-        transcript_len: transcript.to_vec().len(),
-        witness_statement_evaluations: vec![
-            sums.0[0].to_string(),
-            sums.0[1].to_string(),
-            sums.0[2].to_string(),
-        ],
-        blinding_statement_evaluations: vec![
-            sums.1[0].to_string(),
-            sums.1[1].to_string(),
-            sums.1[2].to_string(),
-        ],
-=======
-        whir_config_row:         WHIRConfigGnark::new(whir_params_row),
-        whir_config_col:         WHIRConfigGnark::new(whir_params_col),
-        whir_config_a_num_terms: WHIRConfigGnark::new(whir_params_a_num_terms),
-        log_num_constraints:     m_0,
-        log_num_variables:       m,
-        log_a_num_terms:         a_num_terms,
-        io_pattern:              String::from_utf8(io.as_bytes().to_vec()).unwrap(),
-        transcript:              transcript.to_vec(),
-        transcript_len:          transcript.to_vec().len(),
->>>>>>> a61e82eb
+        whir_config_row:            WHIRConfigGnark::new(whir_params_row),
+        whir_config_col:            WHIRConfigGnark::new(whir_params_col),
+        whir_config_a_num_terms:    WHIRConfigGnark::new(whir_params_a_num_terms),
+        whir_config_witness:        WHIRConfigGnark::new(whir_params_witness),
+        whir_config_hiding_spartan: WHIRConfigGnark::new(whir_params_hiding_spartan),
+        log_num_constraints:        m_0,
+        log_num_variables:          m,
+        log_a_num_terms:            a_num_terms,
+        io_pattern:                 String::from_utf8(io.as_bytes().to_vec()).unwrap(),
+        transcript:                 transcript.to_vec(),
+        transcript_len:             transcript.to_vec().len(),
     }
 }
 
@@ -201,12 +139,10 @@
     whir_params_row: &WhirConfig,
     whir_params_col: &WhirConfig,
     whir_params_a_num_terms: &WhirConfig,
+    whir_params_witness: &WhirConfig,
+    whir_params_hiding_spartan: &WhirConfig,
     transcript: &[u8],
     io: &IOPattern,
-<<<<<<< HEAD
-    sums: ([FieldElement; 3], [FieldElement; 3]),
-=======
->>>>>>> a61e82eb
     m_0: usize,
     m: usize,
     a_num_terms: usize,
@@ -216,6 +152,8 @@
         whir_params_row,
         whir_params_col,
         whir_params_a_num_terms,
+        whir_params_witness,
+        whir_params_hiding_spartan,
         transcript,
         io,
         m_0,
